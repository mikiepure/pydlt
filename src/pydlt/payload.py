"""Provide payload class of the DLT protocol. """
import struct
from abc import ABC, abstractmethod
from enum import IntEnum
from typing import List, Optional, Union

###############################################################################
# Payload of the DLT protocol
# It can be checked at following sections:
# - 7.7.5 Payload
# in AUTOSAR Specification of Diagnostic Log and Trace V1.2.0 R4.0 Rev3
###############################################################################


class Payload(ABC):
    """The Payload of a DLT Message."""

    def __str__(self) -> str:
        return self._to_str()

<<<<<<< HEAD
=======
    def __eq__(self, other):
        if isinstance(other, self.__class__):
            return self.to_bytes(False) == other.to_bytes(False)
        return False

    @classmethod
    @abstractmethod
    def create_from_bytes(cls, data: bytes, msb_fitst: bool) -> "Payload":
        """Create Payload object from data bytes.

        Args:
            data (bytes): Data bytes
            msb_first (bool): If set, the payload data is in big endian format,
                              else in little endian format.

        Raises:
            ValueError: It can be caused by invalid data format.

        Returns:
            Payload: New Payload object
        """
        raise NotImplementedError

>>>>>>> c0abe791
    @abstractmethod
    def to_bytes(self, msb_first: Optional[bool] = None) -> bytes:
        """Convert to data bytes.

        Args:
            msb_first (Optional[bool]): If set, the payload data is in big endian,
                                        else in little endian.

        Returns:
            bytes: Converted data bytes
        """
        raise NotImplementedError

    @property
    @abstractmethod
    def bytes_length(self) -> int:
        """Get length of the data bytes.

        Returns:
            int: Length of the data bytes
        """
        raise NotImplementedError

    @abstractmethod
    def _to_str(self) -> str:
        """Convert payload to human readable string.

        Returns:
            str: Human readable string.
        """
        raise NotImplementedError


###############################################################################
# Payload: Non-Verbose Mode of the DLT protocol
# It can be checked at following sections:
# - 7.7.5.1 Non-Verbose Mode
# in AUTOSAR Specification of Diagnostic Log and Trace V1.2.0 R4.0 Rev3
###############################################################################


class NonVerbosePayload(Payload):
    """The Payload of Non-Verbose Mode of a DLT Message."""

    # minimum length of the bytes data
    _MESSAGE_ID_LENGTH = 4

    def __init__(
        self, message_id: int, non_static_data: bytes, msb_first: Optional[bool] = None
    ) -> None:
        """Create NonVerbosePayload object.

        Args:
            message_id (int): Unique ID for a specific Dlt message
            non_static_data (bytes): All non-static information of a Dlt message.
            msb_first (Optional[bool]): If set, the payload data is in big endian,
                                        else in little endian.
        """
        self.message_id = message_id
        self.non_static_data = non_static_data
        self.msb_first = msb_first

    @classmethod
    def create_from_bytes(cls, data: bytes, msb_fitst: bool) -> "NonVerbosePayload":
        """Create NonVerbosePayload object from data bytes.

        Args:
            data (bytes): Data bytes
            msb_first (bool): If set, the payload data is in big endian format,
                              else in little endian format.

        Raises:
            ValueError: It can be caused by invalid data format.

        Returns:
            NonVerbosePayload: New NonVerbosePayload object
        """
        # validate arguments
        data_length = len(data)
        if data_length < cls._MESSAGE_ID_LENGTH:
            raise ValueError(
                f"Unexpected length of the data: {data_length} / "
                f"Payload of Non-Verbose Mode must not be < {cls._MESSAGE_ID_LENGTH}"
            )

        # parse bytes
        endian = ">" if msb_fitst else "<"
        entries = struct.unpack(f"{endian}I", data[:4])
        message_id = entries[0]

        return cls(message_id, data[4:], msb_fitst)

    def to_bytes(self, msb_first: Optional[bool] = None) -> bytes:
        """Convert to data bytes.

        Args:
            msb_first (Optional[bool]): If set, the payload data is in big endian,
                                        else in little endian.

        Returns:
            bytes: Converted data bytes
        """
        if msb_first is not None:
            endian = ">" if msb_first else "<"
        elif self.msb_first is not None:
            endian = ">" if self.msb_first else "<"
        else:
            raise ValueError("Endian is not known")
        return struct.pack(f"{endian}I", self.message_id) + self.non_static_data

    @property
    def bytes_length(self) -> int:
        """Get length of the data bytes.

        Returns:
            int: Length of the data bytes
        """
        return self._MESSAGE_ID_LENGTH + len(self.non_static_data)

    def _to_str(self) -> str:
        """Convert payload to human readable string.

        Returns:
            str: Human readable string.
        """
        return f"[{self.message_id}] {self.non_static_data.hex()}"


###############################################################################
# Payload: Verbose Mode of the DLT protocol
# It can be checked at following sections:
# - 7.7.5.2 Verbose Mode
# in AUTOSAR Specification of Diagnostic Log and Trace V1.2.0 R4.0 Rev3
###############################################################################


# Base type:
# - Type Bool (BOOL)
# - Type Signed (SINT)
# - Type Unsigned (UINT)
# - Type Float (FLOA)
# - Type Array (ARAY)    *not supported*
# - Type String (STRG)
# - Type Raw (RAWD)
# - Trace Info (TRAI)    *not supported*
# - Type Struct (STRU)   *not supported*
# Option type:
# - Type Length (TYLE)   *supported with limitation*
# - Variable Info (VARI) *not supported*
# - Fixed Point (FIXP)   *not supported*
# - String Coding (SCOD)
# fmt: off
MASK_BASE_TYPE     = 0b00000000000000000110011111110000  # noqa: E221
MASK_TYPE_LENGTH   = 0b00000000000000000000000000001111  # noqa: E221
MASK_VARIABLE_INFO = 0b00000000000000000000100000000000  # noqa: E221
MASK_FIXED_POINT   = 0b00000000000000000001000000000000  # noqa: E221
MASK_STRING_CODING = 0b00000000000000111000000000000000  # noqa: E221
# fmt: on


class TypeInfo(IntEnum):
    """A definition of Type Info of the Argument of Verbose Mode Paylaod.

    Note: The following format has not been supported:
    - TYPE_LENGTH_128BIT
    - TYPE_ARRAY
    - VARIABLE_INFO
    - FIXED_POINT
    - TRACE_INFO
    - TYPE_STRUCT
    """

    # fmt: off
    # Type Length
    TYPE_LENGTH_8BIT    = 0b00000000000000000000000000000001    # noqa: E221
    TYPE_LENGTH_16BIT   = 0b00000000000000000000000000000010    # noqa: E221
    TYPE_LENGTH_32BIT   = 0b00000000000000000000000000000011    # noqa: E221
    TYPE_LENGTH_64BIT   = 0b00000000000000000000000000000100    # noqa: E221
    TYPE_LENGTH_128BIT  = 0b00000000000000000000000000000101    # noqa: E221
    # Type Bool
    TYPE_BOOL           = 0b00000000000000000000000000010000    # noqa: E221
    # Type Signed
    TYPE_SIGNED         = 0b00000000000000000000000000100000    # noqa: E221
    # Type Unsigned
    TYPE_UNSIGNED       = 0b00000000000000000000000001000000    # noqa: E221
    # Type Float
    TYPE_FLOAT          = 0b00000000000000000000000010000000    # noqa: E221
    # Type Array
    TYPE_ARRAY          = 0b00000000000000000000000100000000    # noqa: E221
    # Type String
    TYPE_STRING         = 0b00000000000000000000001000000000    # noqa: E221
    # Type Raw
    TYPE_RAW            = 0b00000000000000000000010000000000    # noqa: E221
    # Variable Info
    VARIABLE_INFO       = 0b00000000000000000000100000000000    # noqa: E221
    # Fixed Point
    FIXED_POINT         = 0b00000000000000000001000000000000    # noqa: E221
    # Trace Info
    TRACE_INFO          = 0b00000000000000000010000000000000    # noqa: E221
    # Type Struct
    TYPE_STRUCT         = 0b00000000000000000100000000000000    # noqa: E221
    # String Coding
    STRING_CODING_ASCII = 0b00000000000000000000000000000000    # noqa: E221
    STRING_CODING_UTF8  = 0b00000000000000001000000000000000    # noqa: E221
    # fmt: on


class Argument(ABC):

    _TYPE_INFO_LENGTH = 4

    def __init__(self, msb_first: Optional[bool]):
        self.msb_first = msb_first

    def __str__(self) -> str:
        return self._to_str()

    @property
    @abstractmethod
    def _type_info(self) -> int:
        raise NotImplementedError

    @classmethod
    def create_from_bytes(
        cls, data: bytes, msb_first: bool, encoding: Optional[str] = None
    ) -> "Argument":
        """Create Argument object from data bytes.

        Raises:
            ValueError: Unsupported TypeInfo is in the data.

        Returns:
            Argument: Argument object
        """
        endian = ">" if msb_first else "<"
        type_info = struct.unpack(f"{endian}I", data[: cls._TYPE_INFO_LENGTH])[0]
        type_info_base = type_info & MASK_BASE_TYPE
        if type_info_base == TypeInfo.TYPE_BOOL:
            type_info_length = type_info & MASK_TYPE_LENGTH
            if type_info_length == TypeInfo.TYPE_LENGTH_8BIT:
                return ArgumentBool.from_data_payload(
                    data[cls._TYPE_INFO_LENGTH :], msb_first
                )
        elif type_info_base == TypeInfo.TYPE_SIGNED:
            type_info_length = type_info & MASK_TYPE_LENGTH
            if type_info_length == TypeInfo.TYPE_LENGTH_8BIT:
                return ArgumentSInt8.from_data_payload(
                    data[cls._TYPE_INFO_LENGTH :], msb_first
                )
            elif type_info_length == TypeInfo.TYPE_LENGTH_16BIT:
                return ArgumentSInt16.from_data_payload(
                    data[cls._TYPE_INFO_LENGTH :], msb_first
                )
            elif type_info_length == TypeInfo.TYPE_LENGTH_32BIT:
                return ArgumentSInt32.from_data_payload(
                    data[cls._TYPE_INFO_LENGTH :], msb_first
                )
            elif type_info_length == TypeInfo.TYPE_LENGTH_64BIT:
                return ArgumentSInt64.from_data_payload(
                    data[cls._TYPE_INFO_LENGTH :], msb_first
                )
        elif type_info_base == TypeInfo.TYPE_UNSIGNED:
            type_info_length = type_info & MASK_TYPE_LENGTH
            if type_info_length == TypeInfo.TYPE_LENGTH_8BIT:
                return ArgumentUInt8.from_data_payload(
                    data[cls._TYPE_INFO_LENGTH :], msb_first
                )
            elif type_info_length == TypeInfo.TYPE_LENGTH_16BIT:
                return ArgumentUInt16.from_data_payload(
                    data[cls._TYPE_INFO_LENGTH :], msb_first
                )
            elif type_info_length == TypeInfo.TYPE_LENGTH_32BIT:
                return ArgumentUInt32.from_data_payload(
                    data[cls._TYPE_INFO_LENGTH :], msb_first
                )
            elif type_info_length == TypeInfo.TYPE_LENGTH_64BIT:
                return ArgumentUInt64.from_data_payload(
                    data[cls._TYPE_INFO_LENGTH :], msb_first
                )
        elif type_info_base == TypeInfo.TYPE_FLOAT:
            type_info_length = type_info & MASK_TYPE_LENGTH
            if type_info_length == TypeInfo.TYPE_LENGTH_32BIT:
                return ArgumentFloat32.from_data_payload(
                    data[cls._TYPE_INFO_LENGTH :], msb_first
                )
            elif type_info_length == TypeInfo.TYPE_LENGTH_64BIT:
                return ArgumentFloat64.from_data_payload(
                    data[cls._TYPE_INFO_LENGTH :], msb_first
                )
        elif type_info_base == TypeInfo.TYPE_STRING:
            type_info_string_coding = type_info & MASK_STRING_CODING
            if type_info_string_coding == TypeInfo.STRING_CODING_ASCII:
                return ArgumentString.from_data_payload(
                    data[cls._TYPE_INFO_LENGTH :], False, msb_first, encoding
                )
            elif type_info_string_coding == TypeInfo.STRING_CODING_UTF8:
                return ArgumentString.from_data_payload(
                    data[cls._TYPE_INFO_LENGTH :], True, msb_first
                )
        elif type_info_base == TypeInfo.TYPE_RAW:
            return ArgumentRaw.from_data_payload(
                data[cls._TYPE_INFO_LENGTH :], msb_first
            )

        raise ValueError(f"Unsupported TypeInfo: {bin(type_info)}")

    @classmethod
    @abstractmethod
    def from_data_payload(cls, data_payload: bytes, msb_first: bool) -> "Argument":
        """Create Argument object from data payload bytes.

        Args:
            data_payload (bytes): Data payload bytes (without type info)
            msb_first (bool): If set, the payload data is in big endian format,
                              else in little endian format.

        Raises:
            ValueError: It can be caused by invalid data format.

        Returns:
            Argument: New Argument object
        """
        raise NotImplementedError

    def to_bytes(self, msb_first: Optional[bool] = None) -> bytes:
        """Convert to data bytes.

        Args:
            msb_first (Optional[bool]): If set, the payload data is in big endian,
                                        else in little endian.

        Returns:
            bytes: Converted data bytes
        """
        if msb_first is not None:
            endian = ">" if msb_first else "<"
        elif self.msb_first is not None:
            endian = ">" if self.msb_first else "<"
        else:
            raise ValueError("Endian is not known")
        return struct.pack(f"{endian}I", self._type_info) + self.data_payload_to_bytes(
            msb_first
        )

    @property
    def bytes_length(self) -> int:
        """Get length of the data bytes (including type info).

        Returns:
            int: Length of the data bytes
        """
        return self._TYPE_INFO_LENGTH + self.data_payload_length

    @abstractmethod
    def _to_str(self) -> str:
        """Convert payload to human readable string.

        Returns:
            str: Human readable string.
        """
        raise NotImplementedError

    @property
    @abstractmethod
    def data_payload_length(self) -> int:
        """Get length of the data payload.

        Returns:
            int: Length of the data payload
        """
        raise NotImplementedError

    @abstractmethod
    def data_payload_to_bytes(self, msb_first: Optional[bool] = None) -> bytes:
        """Convert data payload to bytes.

        Returns:
            bytes: Convert data payload
        """
        raise NotImplementedError


class ArgumentNumBase(Argument):
    """It is a class for number base argument.

    It has a data field for value.
    A length of the data field is changed by type info.

    """

    def __init__(
        self,
        data: Union[bool, int, float],
        msb_first: Optional[bool] = None,
    ):
        super().__init__(msb_first)
        self.data = data

    @staticmethod
    @abstractmethod
    def _struct_format() -> str:
        """Get format string for struct.pack() / struct.unpack().

        Returns:
            str: Format string for struct.pack() / struct.unpack().

        """
        raise NotImplementedError

    def _to_str(self) -> str:
        return str(self.data)

    @staticmethod
    @abstractmethod
    def _data_payload_length() -> int:
        raise NotImplementedError

    @classmethod
    def from_data_payload(cls, data_payload: bytes, msb_first: bool) -> "Argument":
        endian = ">" if msb_first else "<"
        return cls(
            struct.unpack(
                f"{endian}{cls._struct_format()}",
                data_payload[: cls._data_payload_length()],
            )[0],
            msb_first,
        )

    def data_payload_to_bytes(self, msb_first: Optional[bool] = None) -> bytes:
        if msb_first is not None:
            endian = ">" if msb_first else "<"
        elif self.msb_first is not None:
            endian = ">" if self.msb_first else "<"
        else:
            raise ValueError("Endian is not known")
        return struct.pack(f"{endian}{self._struct_format()}", self.data)


class ArgumentBool(ArgumentNumBase):
    @property
    def _type_info(self) -> int:
        return TypeInfo.TYPE_BOOL | TypeInfo.TYPE_LENGTH_8BIT

    @staticmethod
    def _struct_format() -> str:
        return "?"

    @staticmethod
    def _data_payload_length() -> int:
        return 1

    @property
    def data_payload_length(self) -> int:
        return self._data_payload_length()


class ArgumentUInt8(ArgumentNumBase):
    @property
    def _type_info(self) -> int:
        return TypeInfo.TYPE_UNSIGNED | TypeInfo.TYPE_LENGTH_8BIT

    @staticmethod
    def _struct_format() -> str:
        return "B"

    @staticmethod
    def _data_payload_length() -> int:
        return 1

    @property
    def data_payload_length(self) -> int:
        return self._data_payload_length()


class ArgumentUInt16(ArgumentNumBase):
    @property
    def _type_info(self) -> int:
        return TypeInfo.TYPE_UNSIGNED | TypeInfo.TYPE_LENGTH_16BIT

    @staticmethod
    def _struct_format() -> str:
        return "H"

    @staticmethod
    def _data_payload_length() -> int:
        return 2

    @property
    def data_payload_length(self) -> int:
        return self._data_payload_length()


class ArgumentUInt32(ArgumentNumBase):
    @property
    def _type_info(self) -> int:
        return TypeInfo.TYPE_UNSIGNED | TypeInfo.TYPE_LENGTH_32BIT

    @staticmethod
    def _struct_format() -> str:
        return "I"

    @staticmethod
    def _data_payload_length() -> int:
        return 4

    @property
    def data_payload_length(self) -> int:
        return self._data_payload_length()


class ArgumentUInt64(ArgumentNumBase):
    @property
    def _type_info(self) -> int:
        return TypeInfo.TYPE_UNSIGNED | TypeInfo.TYPE_LENGTH_64BIT

    @staticmethod
    def _struct_format() -> str:
        return "Q"

    @staticmethod
    def _data_payload_length() -> int:
        return 8

    @property
    def data_payload_length(self) -> int:
        return self._data_payload_length()


class ArgumentSInt8(ArgumentNumBase):
    @property
    def _type_info(self) -> int:
        return TypeInfo.TYPE_SIGNED | TypeInfo.TYPE_LENGTH_8BIT

    @staticmethod
    def _struct_format() -> str:
        return "b"

    @staticmethod
    def _data_payload_length() -> int:
        return 1

    @property
    def data_payload_length(self) -> int:
        return self._data_payload_length()


class ArgumentSInt16(ArgumentNumBase):
    @property
    def _type_info(self) -> int:
        return TypeInfo.TYPE_SIGNED | TypeInfo.TYPE_LENGTH_16BIT

    @staticmethod
    def _struct_format() -> str:
        return "h"

    @staticmethod
    def _data_payload_length() -> int:
        return 2

    @property
    def data_payload_length(self) -> int:
        return self._data_payload_length()


class ArgumentSInt32(ArgumentNumBase):
    @property
    def _type_info(self) -> int:
        return TypeInfo.TYPE_SIGNED | TypeInfo.TYPE_LENGTH_32BIT

    @staticmethod
    def _struct_format() -> str:
        return "i"

    @staticmethod
    def _data_payload_length() -> int:
        return 4

    @property
    def data_payload_length(self) -> int:
        return self._data_payload_length()


class ArgumentSInt64(ArgumentNumBase):
    @property
    def _type_info(self) -> int:
        return TypeInfo.TYPE_SIGNED | TypeInfo.TYPE_LENGTH_64BIT

    @staticmethod
    def _struct_format() -> str:
        return "q"

    @staticmethod
    def _data_payload_length() -> int:
        return 8

    @property
    def data_payload_length(self) -> int:
        return self._data_payload_length()


class ArgumentFloat32(ArgumentNumBase):
    @property
    def _type_info(self) -> int:
        return TypeInfo.TYPE_FLOAT | TypeInfo.TYPE_LENGTH_32BIT

    @staticmethod
    def _struct_format() -> str:
        return "f"

    @staticmethod
    def _data_payload_length() -> int:
        return 4

    @property
    def data_payload_length(self) -> int:
        return self._data_payload_length()


class ArgumentFloat64(ArgumentNumBase):
    @property
    def _type_info(self) -> int:
        return TypeInfo.TYPE_FLOAT | TypeInfo.TYPE_LENGTH_64BIT

    @staticmethod
    def _struct_format() -> str:
        return "d"

    @staticmethod
    def _data_payload_length() -> int:
        return 8

    @property
    def data_payload_length(self) -> int:
        return self._data_payload_length()


class ArgumentByteBase(Argument):
    """It is a class for byte-base argument.

    It has a length field as 4 byte and data field for value.
    """

    LENGTH_SIZE = 2

    @property
    def data_payload_length(self) -> int:
        return self.LENGTH_SIZE + self.data_length

    @property
    @abstractmethod
    def data_length(self) -> int:
        raise NotImplementedError

    def data_payload_to_bytes(self, msb_first: Optional[bool] = None) -> bytes:
        if msb_first is not None:
            endian = ">" if msb_first else "<"
        elif self.msb_first is not None:
            endian = ">" if self.msb_first else "<"
        else:
            raise ValueError("Endian is not known")
        return struct.pack(f"{endian}H", self.data_length) + self.data_to_bytes()

    @abstractmethod
    def data_to_bytes(self) -> bytes:
        raise NotImplementedError


class ArgumentString(ArgumentByteBase):
    def __init__(
        self,
        data: str,
        is_utf8: bool = False,
        msb_first: Optional[bool] = None,
        encoding: Optional[str] = None,
    ):
        """Create argument of Type String.

        Args:
            data (str): A data payload of string.
            is_utf8 (bool, optional): Encoding of the string is UTF-8 if True, or ASCII.
                                      Defaults to True (UTF-8).
            msb_first (Optional[bool], optional): [description]. Defaults to None.
            encoding: custom 8-bit encoding that will be used for serialization
                      Has no effect if is_utf8 is set to True
        """
        super().__init__(msb_first)
        self.data = data
        self.is_utf8 = is_utf8
        self._encoding = self._encoding_format(is_utf8, encoding)

    def _to_str(self) -> str:
        return self.data

    @property
    def _type_info(self) -> int:
        type_info = TypeInfo.TYPE_STRING
        if self.is_utf8:
            type_info |= TypeInfo.STRING_CODING_UTF8
        return type_info

    @classmethod
    def from_data_payload(
        cls,
        data_payload: bytes,
        is_utf8: bool,
        msb_first: bool,
        encoding: Optional[str] = None,
    ) -> "Argument":
        endian = ">" if msb_first else "<"
        length = struct.unpack(f"{endian}H", data_payload[: cls.LENGTH_SIZE])[0]
        return cls(
            data_payload[cls.LENGTH_SIZE : cls.LENGTH_SIZE + length - 1].decode(
                cls._encoding_format(is_utf8, encoding), "replace"
            ),
            is_utf8,
            msb_first,
        )

    @property
    def data_length(self) -> int:
        return len(self.data.encode(self._encoding, "replace")) + 1

    def data_to_bytes(self) -> bytes:
        return self.data.encode(self._encoding, "replace") + b"\x00"

    @staticmethod
    def _encoding_format(is_utf8: bool, encoding: str) -> str:
        if encoding is None:
            encoding = "ascii"
        return "utf-8" if is_utf8 else encoding


class ArgumentRaw(ArgumentByteBase):
    def __init__(
        self,
        data: bytes,
        msb_first: Optional[bool] = None,
    ):
        super().__init__(msb_first)
        self.data = data

    def _to_str(self) -> str:
        return self.data.hex()

    @property
    def _type_info(self) -> int:
        return TypeInfo.TYPE_RAW

    @classmethod
    def from_data_payload(cls, data_payload: bytes, msb_first: bool) -> "Argument":
        endian = ">" if msb_first else "<"
        length = struct.unpack(f"{endian}H", data_payload[: cls.LENGTH_SIZE])[0]
        return cls(data_payload[cls.LENGTH_SIZE : cls.LENGTH_SIZE + length], msb_first)

    @property
    def data_length(self) -> int:
        return len(self.data)

    def data_to_bytes(self) -> bytes:
        return self.data


class VerbosePayload(Payload):
    """The Payload of Verbose Mode of a DLT Message."""

    def __init__(self, arguments: List[Argument]) -> None:
        """Create VerbosePayload object.

        Args:
            arguments (List[Argument]): A list of argument
        """
        self.arguments = arguments

    @classmethod
    def create_from_bytes(
        cls,
        data: bytes,
        msb_first: bool,
        number_of_arguments: int,
        encoding: Optional[str] = None,
    ) -> "VerbosePayload":
        """Create VerbosePayload object from data bytes.

        Args:
            data (bytes): Data bytes
            msb_first (bool): If set, the payload data is in big endian format,
                              else in little endian format.
            number_of_arguments: number of arguments within this payload data
            encoding: optional non-standard 8-bit string encoding

        Raises:
            ValueError: It can be caused by invalid data format.

        Returns:
            VerbosePayload: New VerbosePayload object
        """
        arguments = []
        offset = 0
        for _ in range(number_of_arguments):
            arg = Argument.create_from_bytes(data[offset:], msb_first, encoding)
            arguments.append(arg)
            offset += arg.bytes_length
        return cls(arguments)

    def to_bytes(self, msb_first: Optional[bool] = None) -> bytes:
        """Convert to data bytes.

        Args:
            msb_first (Optional[bool]): If set, the payload data is in big endian,
                                        else in little endian.

        Returns:
            bytes: Converted data bytes
        """
        data = b""
        for arg in self.arguments:
            data += arg.to_bytes(msb_first)
        return data

    @property
    def bytes_length(self) -> int:
        """Get length of the data bytes.

        Returns:
            int: Length of the data bytes
        """
        length = 0
        for arg in self.arguments:
            length += arg.bytes_length
        return length

    def _to_str(self) -> str:
        """Convert payload to human readable string.

        Returns:
            str: Human readable string.
        """
        return " ".join([str(arg) for arg in self.arguments])
<|MERGE_RESOLUTION|>--- conflicted
+++ resolved
@@ -1,884 +1,863 @@
-"""Provide payload class of the DLT protocol. """
-import struct
-from abc import ABC, abstractmethod
-from enum import IntEnum
-from typing import List, Optional, Union
-
-###############################################################################
-# Payload of the DLT protocol
-# It can be checked at following sections:
-# - 7.7.5 Payload
-# in AUTOSAR Specification of Diagnostic Log and Trace V1.2.0 R4.0 Rev3
-###############################################################################
-
-
-class Payload(ABC):
-    """The Payload of a DLT Message."""
-
-    def __str__(self) -> str:
-        return self._to_str()
-
-<<<<<<< HEAD
-=======
-    def __eq__(self, other):
-        if isinstance(other, self.__class__):
-            return self.to_bytes(False) == other.to_bytes(False)
-        return False
-
-    @classmethod
-    @abstractmethod
-    def create_from_bytes(cls, data: bytes, msb_fitst: bool) -> "Payload":
-        """Create Payload object from data bytes.
-
-        Args:
-            data (bytes): Data bytes
-            msb_first (bool): If set, the payload data is in big endian format,
-                              else in little endian format.
-
-        Raises:
-            ValueError: It can be caused by invalid data format.
-
-        Returns:
-            Payload: New Payload object
-        """
-        raise NotImplementedError
-
->>>>>>> c0abe791
-    @abstractmethod
-    def to_bytes(self, msb_first: Optional[bool] = None) -> bytes:
-        """Convert to data bytes.
-
-        Args:
-            msb_first (Optional[bool]): If set, the payload data is in big endian,
-                                        else in little endian.
-
-        Returns:
-            bytes: Converted data bytes
-        """
-        raise NotImplementedError
-
-    @property
-    @abstractmethod
-    def bytes_length(self) -> int:
-        """Get length of the data bytes.
-
-        Returns:
-            int: Length of the data bytes
-        """
-        raise NotImplementedError
-
-    @abstractmethod
-    def _to_str(self) -> str:
-        """Convert payload to human readable string.
-
-        Returns:
-            str: Human readable string.
-        """
-        raise NotImplementedError
-
-
-###############################################################################
-# Payload: Non-Verbose Mode of the DLT protocol
-# It can be checked at following sections:
-# - 7.7.5.1 Non-Verbose Mode
-# in AUTOSAR Specification of Diagnostic Log and Trace V1.2.0 R4.0 Rev3
-###############################################################################
-
-
-class NonVerbosePayload(Payload):
-    """The Payload of Non-Verbose Mode of a DLT Message."""
-
-    # minimum length of the bytes data
-    _MESSAGE_ID_LENGTH = 4
-
-    def __init__(
-        self, message_id: int, non_static_data: bytes, msb_first: Optional[bool] = None
-    ) -> None:
-        """Create NonVerbosePayload object.
-
-        Args:
-            message_id (int): Unique ID for a specific Dlt message
-            non_static_data (bytes): All non-static information of a Dlt message.
-            msb_first (Optional[bool]): If set, the payload data is in big endian,
-                                        else in little endian.
-        """
-        self.message_id = message_id
-        self.non_static_data = non_static_data
-        self.msb_first = msb_first
-
-    @classmethod
-    def create_from_bytes(cls, data: bytes, msb_fitst: bool) -> "NonVerbosePayload":
-        """Create NonVerbosePayload object from data bytes.
-
-        Args:
-            data (bytes): Data bytes
-            msb_first (bool): If set, the payload data is in big endian format,
-                              else in little endian format.
-
-        Raises:
-            ValueError: It can be caused by invalid data format.
-
-        Returns:
-            NonVerbosePayload: New NonVerbosePayload object
-        """
-        # validate arguments
-        data_length = len(data)
-        if data_length < cls._MESSAGE_ID_LENGTH:
-            raise ValueError(
-                f"Unexpected length of the data: {data_length} / "
-                f"Payload of Non-Verbose Mode must not be < {cls._MESSAGE_ID_LENGTH}"
-            )
-
-        # parse bytes
-        endian = ">" if msb_fitst else "<"
-        entries = struct.unpack(f"{endian}I", data[:4])
-        message_id = entries[0]
-
-        return cls(message_id, data[4:], msb_fitst)
-
-    def to_bytes(self, msb_first: Optional[bool] = None) -> bytes:
-        """Convert to data bytes.
-
-        Args:
-            msb_first (Optional[bool]): If set, the payload data is in big endian,
-                                        else in little endian.
-
-        Returns:
-            bytes: Converted data bytes
-        """
-        if msb_first is not None:
-            endian = ">" if msb_first else "<"
-        elif self.msb_first is not None:
-            endian = ">" if self.msb_first else "<"
-        else:
-            raise ValueError("Endian is not known")
-        return struct.pack(f"{endian}I", self.message_id) + self.non_static_data
-
-    @property
-    def bytes_length(self) -> int:
-        """Get length of the data bytes.
-
-        Returns:
-            int: Length of the data bytes
-        """
-        return self._MESSAGE_ID_LENGTH + len(self.non_static_data)
-
-    def _to_str(self) -> str:
-        """Convert payload to human readable string.
-
-        Returns:
-            str: Human readable string.
-        """
-        return f"[{self.message_id}] {self.non_static_data.hex()}"
-
-
-###############################################################################
-# Payload: Verbose Mode of the DLT protocol
-# It can be checked at following sections:
-# - 7.7.5.2 Verbose Mode
-# in AUTOSAR Specification of Diagnostic Log and Trace V1.2.0 R4.0 Rev3
-###############################################################################
-
-
-# Base type:
-# - Type Bool (BOOL)
-# - Type Signed (SINT)
-# - Type Unsigned (UINT)
-# - Type Float (FLOA)
-# - Type Array (ARAY)    *not supported*
-# - Type String (STRG)
-# - Type Raw (RAWD)
-# - Trace Info (TRAI)    *not supported*
-# - Type Struct (STRU)   *not supported*
-# Option type:
-# - Type Length (TYLE)   *supported with limitation*
-# - Variable Info (VARI) *not supported*
-# - Fixed Point (FIXP)   *not supported*
-# - String Coding (SCOD)
-# fmt: off
-MASK_BASE_TYPE     = 0b00000000000000000110011111110000  # noqa: E221
-MASK_TYPE_LENGTH   = 0b00000000000000000000000000001111  # noqa: E221
-MASK_VARIABLE_INFO = 0b00000000000000000000100000000000  # noqa: E221
-MASK_FIXED_POINT   = 0b00000000000000000001000000000000  # noqa: E221
-MASK_STRING_CODING = 0b00000000000000111000000000000000  # noqa: E221
-# fmt: on
-
-
-class TypeInfo(IntEnum):
-    """A definition of Type Info of the Argument of Verbose Mode Paylaod.
-
-    Note: The following format has not been supported:
-    - TYPE_LENGTH_128BIT
-    - TYPE_ARRAY
-    - VARIABLE_INFO
-    - FIXED_POINT
-    - TRACE_INFO
-    - TYPE_STRUCT
-    """
-
-    # fmt: off
-    # Type Length
-    TYPE_LENGTH_8BIT    = 0b00000000000000000000000000000001    # noqa: E221
-    TYPE_LENGTH_16BIT   = 0b00000000000000000000000000000010    # noqa: E221
-    TYPE_LENGTH_32BIT   = 0b00000000000000000000000000000011    # noqa: E221
-    TYPE_LENGTH_64BIT   = 0b00000000000000000000000000000100    # noqa: E221
-    TYPE_LENGTH_128BIT  = 0b00000000000000000000000000000101    # noqa: E221
-    # Type Bool
-    TYPE_BOOL           = 0b00000000000000000000000000010000    # noqa: E221
-    # Type Signed
-    TYPE_SIGNED         = 0b00000000000000000000000000100000    # noqa: E221
-    # Type Unsigned
-    TYPE_UNSIGNED       = 0b00000000000000000000000001000000    # noqa: E221
-    # Type Float
-    TYPE_FLOAT          = 0b00000000000000000000000010000000    # noqa: E221
-    # Type Array
-    TYPE_ARRAY          = 0b00000000000000000000000100000000    # noqa: E221
-    # Type String
-    TYPE_STRING         = 0b00000000000000000000001000000000    # noqa: E221
-    # Type Raw
-    TYPE_RAW            = 0b00000000000000000000010000000000    # noqa: E221
-    # Variable Info
-    VARIABLE_INFO       = 0b00000000000000000000100000000000    # noqa: E221
-    # Fixed Point
-    FIXED_POINT         = 0b00000000000000000001000000000000    # noqa: E221
-    # Trace Info
-    TRACE_INFO          = 0b00000000000000000010000000000000    # noqa: E221
-    # Type Struct
-    TYPE_STRUCT         = 0b00000000000000000100000000000000    # noqa: E221
-    # String Coding
-    STRING_CODING_ASCII = 0b00000000000000000000000000000000    # noqa: E221
-    STRING_CODING_UTF8  = 0b00000000000000001000000000000000    # noqa: E221
-    # fmt: on
-
-
-class Argument(ABC):
-
-    _TYPE_INFO_LENGTH = 4
-
-    def __init__(self, msb_first: Optional[bool]):
-        self.msb_first = msb_first
-
-    def __str__(self) -> str:
-        return self._to_str()
-
-    @property
-    @abstractmethod
-    def _type_info(self) -> int:
-        raise NotImplementedError
-
-    @classmethod
-    def create_from_bytes(
-        cls, data: bytes, msb_first: bool, encoding: Optional[str] = None
-    ) -> "Argument":
-        """Create Argument object from data bytes.
-
-        Raises:
-            ValueError: Unsupported TypeInfo is in the data.
-
-        Returns:
-            Argument: Argument object
-        """
-        endian = ">" if msb_first else "<"
-        type_info = struct.unpack(f"{endian}I", data[: cls._TYPE_INFO_LENGTH])[0]
-        type_info_base = type_info & MASK_BASE_TYPE
-        if type_info_base == TypeInfo.TYPE_BOOL:
-            type_info_length = type_info & MASK_TYPE_LENGTH
-            if type_info_length == TypeInfo.TYPE_LENGTH_8BIT:
-                return ArgumentBool.from_data_payload(
-                    data[cls._TYPE_INFO_LENGTH :], msb_first
-                )
-        elif type_info_base == TypeInfo.TYPE_SIGNED:
-            type_info_length = type_info & MASK_TYPE_LENGTH
-            if type_info_length == TypeInfo.TYPE_LENGTH_8BIT:
-                return ArgumentSInt8.from_data_payload(
-                    data[cls._TYPE_INFO_LENGTH :], msb_first
-                )
-            elif type_info_length == TypeInfo.TYPE_LENGTH_16BIT:
-                return ArgumentSInt16.from_data_payload(
-                    data[cls._TYPE_INFO_LENGTH :], msb_first
-                )
-            elif type_info_length == TypeInfo.TYPE_LENGTH_32BIT:
-                return ArgumentSInt32.from_data_payload(
-                    data[cls._TYPE_INFO_LENGTH :], msb_first
-                )
-            elif type_info_length == TypeInfo.TYPE_LENGTH_64BIT:
-                return ArgumentSInt64.from_data_payload(
-                    data[cls._TYPE_INFO_LENGTH :], msb_first
-                )
-        elif type_info_base == TypeInfo.TYPE_UNSIGNED:
-            type_info_length = type_info & MASK_TYPE_LENGTH
-            if type_info_length == TypeInfo.TYPE_LENGTH_8BIT:
-                return ArgumentUInt8.from_data_payload(
-                    data[cls._TYPE_INFO_LENGTH :], msb_first
-                )
-            elif type_info_length == TypeInfo.TYPE_LENGTH_16BIT:
-                return ArgumentUInt16.from_data_payload(
-                    data[cls._TYPE_INFO_LENGTH :], msb_first
-                )
-            elif type_info_length == TypeInfo.TYPE_LENGTH_32BIT:
-                return ArgumentUInt32.from_data_payload(
-                    data[cls._TYPE_INFO_LENGTH :], msb_first
-                )
-            elif type_info_length == TypeInfo.TYPE_LENGTH_64BIT:
-                return ArgumentUInt64.from_data_payload(
-                    data[cls._TYPE_INFO_LENGTH :], msb_first
-                )
-        elif type_info_base == TypeInfo.TYPE_FLOAT:
-            type_info_length = type_info & MASK_TYPE_LENGTH
-            if type_info_length == TypeInfo.TYPE_LENGTH_32BIT:
-                return ArgumentFloat32.from_data_payload(
-                    data[cls._TYPE_INFO_LENGTH :], msb_first
-                )
-            elif type_info_length == TypeInfo.TYPE_LENGTH_64BIT:
-                return ArgumentFloat64.from_data_payload(
-                    data[cls._TYPE_INFO_LENGTH :], msb_first
-                )
-        elif type_info_base == TypeInfo.TYPE_STRING:
-            type_info_string_coding = type_info & MASK_STRING_CODING
-            if type_info_string_coding == TypeInfo.STRING_CODING_ASCII:
-                return ArgumentString.from_data_payload(
-                    data[cls._TYPE_INFO_LENGTH :], False, msb_first, encoding
-                )
-            elif type_info_string_coding == TypeInfo.STRING_CODING_UTF8:
-                return ArgumentString.from_data_payload(
-                    data[cls._TYPE_INFO_LENGTH :], True, msb_first
-                )
-        elif type_info_base == TypeInfo.TYPE_RAW:
-            return ArgumentRaw.from_data_payload(
-                data[cls._TYPE_INFO_LENGTH :], msb_first
-            )
-
-        raise ValueError(f"Unsupported TypeInfo: {bin(type_info)}")
-
-    @classmethod
-    @abstractmethod
-    def from_data_payload(cls, data_payload: bytes, msb_first: bool) -> "Argument":
-        """Create Argument object from data payload bytes.
-
-        Args:
-            data_payload (bytes): Data payload bytes (without type info)
-            msb_first (bool): If set, the payload data is in big endian format,
-                              else in little endian format.
-
-        Raises:
-            ValueError: It can be caused by invalid data format.
-
-        Returns:
-            Argument: New Argument object
-        """
-        raise NotImplementedError
-
-    def to_bytes(self, msb_first: Optional[bool] = None) -> bytes:
-        """Convert to data bytes.
-
-        Args:
-            msb_first (Optional[bool]): If set, the payload data is in big endian,
-                                        else in little endian.
-
-        Returns:
-            bytes: Converted data bytes
-        """
-        if msb_first is not None:
-            endian = ">" if msb_first else "<"
-        elif self.msb_first is not None:
-            endian = ">" if self.msb_first else "<"
-        else:
-            raise ValueError("Endian is not known")
-        return struct.pack(f"{endian}I", self._type_info) + self.data_payload_to_bytes(
-            msb_first
-        )
-
-    @property
-    def bytes_length(self) -> int:
-        """Get length of the data bytes (including type info).
-
-        Returns:
-            int: Length of the data bytes
-        """
-        return self._TYPE_INFO_LENGTH + self.data_payload_length
-
-    @abstractmethod
-    def _to_str(self) -> str:
-        """Convert payload to human readable string.
-
-        Returns:
-            str: Human readable string.
-        """
-        raise NotImplementedError
-
-    @property
-    @abstractmethod
-    def data_payload_length(self) -> int:
-        """Get length of the data payload.
-
-        Returns:
-            int: Length of the data payload
-        """
-        raise NotImplementedError
-
-    @abstractmethod
-    def data_payload_to_bytes(self, msb_first: Optional[bool] = None) -> bytes:
-        """Convert data payload to bytes.
-
-        Returns:
-            bytes: Convert data payload
-        """
-        raise NotImplementedError
-
-
-class ArgumentNumBase(Argument):
-    """It is a class for number base argument.
-
-    It has a data field for value.
-    A length of the data field is changed by type info.
-
-    """
-
-    def __init__(
-        self,
-        data: Union[bool, int, float],
-        msb_first: Optional[bool] = None,
-    ):
-        super().__init__(msb_first)
-        self.data = data
-
-    @staticmethod
-    @abstractmethod
-    def _struct_format() -> str:
-        """Get format string for struct.pack() / struct.unpack().
-
-        Returns:
-            str: Format string for struct.pack() / struct.unpack().
-
-        """
-        raise NotImplementedError
-
-    def _to_str(self) -> str:
-        return str(self.data)
-
-    @staticmethod
-    @abstractmethod
-    def _data_payload_length() -> int:
-        raise NotImplementedError
-
-    @classmethod
-    def from_data_payload(cls, data_payload: bytes, msb_first: bool) -> "Argument":
-        endian = ">" if msb_first else "<"
-        return cls(
-            struct.unpack(
-                f"{endian}{cls._struct_format()}",
-                data_payload[: cls._data_payload_length()],
-            )[0],
-            msb_first,
-        )
-
-    def data_payload_to_bytes(self, msb_first: Optional[bool] = None) -> bytes:
-        if msb_first is not None:
-            endian = ">" if msb_first else "<"
-        elif self.msb_first is not None:
-            endian = ">" if self.msb_first else "<"
-        else:
-            raise ValueError("Endian is not known")
-        return struct.pack(f"{endian}{self._struct_format()}", self.data)
-
-
-class ArgumentBool(ArgumentNumBase):
-    @property
-    def _type_info(self) -> int:
-        return TypeInfo.TYPE_BOOL | TypeInfo.TYPE_LENGTH_8BIT
-
-    @staticmethod
-    def _struct_format() -> str:
-        return "?"
-
-    @staticmethod
-    def _data_payload_length() -> int:
-        return 1
-
-    @property
-    def data_payload_length(self) -> int:
-        return self._data_payload_length()
-
-
-class ArgumentUInt8(ArgumentNumBase):
-    @property
-    def _type_info(self) -> int:
-        return TypeInfo.TYPE_UNSIGNED | TypeInfo.TYPE_LENGTH_8BIT
-
-    @staticmethod
-    def _struct_format() -> str:
-        return "B"
-
-    @staticmethod
-    def _data_payload_length() -> int:
-        return 1
-
-    @property
-    def data_payload_length(self) -> int:
-        return self._data_payload_length()
-
-
-class ArgumentUInt16(ArgumentNumBase):
-    @property
-    def _type_info(self) -> int:
-        return TypeInfo.TYPE_UNSIGNED | TypeInfo.TYPE_LENGTH_16BIT
-
-    @staticmethod
-    def _struct_format() -> str:
-        return "H"
-
-    @staticmethod
-    def _data_payload_length() -> int:
-        return 2
-
-    @property
-    def data_payload_length(self) -> int:
-        return self._data_payload_length()
-
-
-class ArgumentUInt32(ArgumentNumBase):
-    @property
-    def _type_info(self) -> int:
-        return TypeInfo.TYPE_UNSIGNED | TypeInfo.TYPE_LENGTH_32BIT
-
-    @staticmethod
-    def _struct_format() -> str:
-        return "I"
-
-    @staticmethod
-    def _data_payload_length() -> int:
-        return 4
-
-    @property
-    def data_payload_length(self) -> int:
-        return self._data_payload_length()
-
-
-class ArgumentUInt64(ArgumentNumBase):
-    @property
-    def _type_info(self) -> int:
-        return TypeInfo.TYPE_UNSIGNED | TypeInfo.TYPE_LENGTH_64BIT
-
-    @staticmethod
-    def _struct_format() -> str:
-        return "Q"
-
-    @staticmethod
-    def _data_payload_length() -> int:
-        return 8
-
-    @property
-    def data_payload_length(self) -> int:
-        return self._data_payload_length()
-
-
-class ArgumentSInt8(ArgumentNumBase):
-    @property
-    def _type_info(self) -> int:
-        return TypeInfo.TYPE_SIGNED | TypeInfo.TYPE_LENGTH_8BIT
-
-    @staticmethod
-    def _struct_format() -> str:
-        return "b"
-
-    @staticmethod
-    def _data_payload_length() -> int:
-        return 1
-
-    @property
-    def data_payload_length(self) -> int:
-        return self._data_payload_length()
-
-
-class ArgumentSInt16(ArgumentNumBase):
-    @property
-    def _type_info(self) -> int:
-        return TypeInfo.TYPE_SIGNED | TypeInfo.TYPE_LENGTH_16BIT
-
-    @staticmethod
-    def _struct_format() -> str:
-        return "h"
-
-    @staticmethod
-    def _data_payload_length() -> int:
-        return 2
-
-    @property
-    def data_payload_length(self) -> int:
-        return self._data_payload_length()
-
-
-class ArgumentSInt32(ArgumentNumBase):
-    @property
-    def _type_info(self) -> int:
-        return TypeInfo.TYPE_SIGNED | TypeInfo.TYPE_LENGTH_32BIT
-
-    @staticmethod
-    def _struct_format() -> str:
-        return "i"
-
-    @staticmethod
-    def _data_payload_length() -> int:
-        return 4
-
-    @property
-    def data_payload_length(self) -> int:
-        return self._data_payload_length()
-
-
-class ArgumentSInt64(ArgumentNumBase):
-    @property
-    def _type_info(self) -> int:
-        return TypeInfo.TYPE_SIGNED | TypeInfo.TYPE_LENGTH_64BIT
-
-    @staticmethod
-    def _struct_format() -> str:
-        return "q"
-
-    @staticmethod
-    def _data_payload_length() -> int:
-        return 8
-
-    @property
-    def data_payload_length(self) -> int:
-        return self._data_payload_length()
-
-
-class ArgumentFloat32(ArgumentNumBase):
-    @property
-    def _type_info(self) -> int:
-        return TypeInfo.TYPE_FLOAT | TypeInfo.TYPE_LENGTH_32BIT
-
-    @staticmethod
-    def _struct_format() -> str:
-        return "f"
-
-    @staticmethod
-    def _data_payload_length() -> int:
-        return 4
-
-    @property
-    def data_payload_length(self) -> int:
-        return self._data_payload_length()
-
-
-class ArgumentFloat64(ArgumentNumBase):
-    @property
-    def _type_info(self) -> int:
-        return TypeInfo.TYPE_FLOAT | TypeInfo.TYPE_LENGTH_64BIT
-
-    @staticmethod
-    def _struct_format() -> str:
-        return "d"
-
-    @staticmethod
-    def _data_payload_length() -> int:
-        return 8
-
-    @property
-    def data_payload_length(self) -> int:
-        return self._data_payload_length()
-
-
-class ArgumentByteBase(Argument):
-    """It is a class for byte-base argument.
-
-    It has a length field as 4 byte and data field for value.
-    """
-
-    LENGTH_SIZE = 2
-
-    @property
-    def data_payload_length(self) -> int:
-        return self.LENGTH_SIZE + self.data_length
-
-    @property
-    @abstractmethod
-    def data_length(self) -> int:
-        raise NotImplementedError
-
-    def data_payload_to_bytes(self, msb_first: Optional[bool] = None) -> bytes:
-        if msb_first is not None:
-            endian = ">" if msb_first else "<"
-        elif self.msb_first is not None:
-            endian = ">" if self.msb_first else "<"
-        else:
-            raise ValueError("Endian is not known")
-        return struct.pack(f"{endian}H", self.data_length) + self.data_to_bytes()
-
-    @abstractmethod
-    def data_to_bytes(self) -> bytes:
-        raise NotImplementedError
-
-
-class ArgumentString(ArgumentByteBase):
-    def __init__(
-        self,
-        data: str,
-        is_utf8: bool = False,
-        msb_first: Optional[bool] = None,
-        encoding: Optional[str] = None,
-    ):
-        """Create argument of Type String.
-
-        Args:
-            data (str): A data payload of string.
-            is_utf8 (bool, optional): Encoding of the string is UTF-8 if True, or ASCII.
-                                      Defaults to True (UTF-8).
-            msb_first (Optional[bool], optional): [description]. Defaults to None.
-            encoding: custom 8-bit encoding that will be used for serialization
-                      Has no effect if is_utf8 is set to True
-        """
-        super().__init__(msb_first)
-        self.data = data
-        self.is_utf8 = is_utf8
-        self._encoding = self._encoding_format(is_utf8, encoding)
-
-    def _to_str(self) -> str:
-        return self.data
-
-    @property
-    def _type_info(self) -> int:
-        type_info = TypeInfo.TYPE_STRING
-        if self.is_utf8:
-            type_info |= TypeInfo.STRING_CODING_UTF8
-        return type_info
-
-    @classmethod
-    def from_data_payload(
-        cls,
-        data_payload: bytes,
-        is_utf8: bool,
-        msb_first: bool,
-        encoding: Optional[str] = None,
-    ) -> "Argument":
-        endian = ">" if msb_first else "<"
-        length = struct.unpack(f"{endian}H", data_payload[: cls.LENGTH_SIZE])[0]
-        return cls(
-            data_payload[cls.LENGTH_SIZE : cls.LENGTH_SIZE + length - 1].decode(
-                cls._encoding_format(is_utf8, encoding), "replace"
-            ),
-            is_utf8,
-            msb_first,
-        )
-
-    @property
-    def data_length(self) -> int:
-        return len(self.data.encode(self._encoding, "replace")) + 1
-
-    def data_to_bytes(self) -> bytes:
-        return self.data.encode(self._encoding, "replace") + b"\x00"
-
-    @staticmethod
-    def _encoding_format(is_utf8: bool, encoding: str) -> str:
-        if encoding is None:
-            encoding = "ascii"
-        return "utf-8" if is_utf8 else encoding
-
-
-class ArgumentRaw(ArgumentByteBase):
-    def __init__(
-        self,
-        data: bytes,
-        msb_first: Optional[bool] = None,
-    ):
-        super().__init__(msb_first)
-        self.data = data
-
-    def _to_str(self) -> str:
-        return self.data.hex()
-
-    @property
-    def _type_info(self) -> int:
-        return TypeInfo.TYPE_RAW
-
-    @classmethod
-    def from_data_payload(cls, data_payload: bytes, msb_first: bool) -> "Argument":
-        endian = ">" if msb_first else "<"
-        length = struct.unpack(f"{endian}H", data_payload[: cls.LENGTH_SIZE])[0]
-        return cls(data_payload[cls.LENGTH_SIZE : cls.LENGTH_SIZE + length], msb_first)
-
-    @property
-    def data_length(self) -> int:
-        return len(self.data)
-
-    def data_to_bytes(self) -> bytes:
-        return self.data
-
-
-class VerbosePayload(Payload):
-    """The Payload of Verbose Mode of a DLT Message."""
-
-    def __init__(self, arguments: List[Argument]) -> None:
-        """Create VerbosePayload object.
-
-        Args:
-            arguments (List[Argument]): A list of argument
-        """
-        self.arguments = arguments
-
-    @classmethod
-    def create_from_bytes(
-        cls,
-        data: bytes,
-        msb_first: bool,
-        number_of_arguments: int,
-        encoding: Optional[str] = None,
-    ) -> "VerbosePayload":
-        """Create VerbosePayload object from data bytes.
-
-        Args:
-            data (bytes): Data bytes
-            msb_first (bool): If set, the payload data is in big endian format,
-                              else in little endian format.
-            number_of_arguments: number of arguments within this payload data
-            encoding: optional non-standard 8-bit string encoding
-
-        Raises:
-            ValueError: It can be caused by invalid data format.
-
-        Returns:
-            VerbosePayload: New VerbosePayload object
-        """
-        arguments = []
-        offset = 0
-        for _ in range(number_of_arguments):
-            arg = Argument.create_from_bytes(data[offset:], msb_first, encoding)
-            arguments.append(arg)
-            offset += arg.bytes_length
-        return cls(arguments)
-
-    def to_bytes(self, msb_first: Optional[bool] = None) -> bytes:
-        """Convert to data bytes.
-
-        Args:
-            msb_first (Optional[bool]): If set, the payload data is in big endian,
-                                        else in little endian.
-
-        Returns:
-            bytes: Converted data bytes
-        """
-        data = b""
-        for arg in self.arguments:
-            data += arg.to_bytes(msb_first)
-        return data
-
-    @property
-    def bytes_length(self) -> int:
-        """Get length of the data bytes.
-
-        Returns:
-            int: Length of the data bytes
-        """
-        length = 0
-        for arg in self.arguments:
-            length += arg.bytes_length
-        return length
-
-    def _to_str(self) -> str:
-        """Convert payload to human readable string.
-
-        Returns:
-            str: Human readable string.
-        """
-        return " ".join([str(arg) for arg in self.arguments])
+"""Provide payload class of the DLT protocol. """
+import struct
+from abc import ABC, abstractmethod
+from enum import IntEnum
+from typing import List, Optional, Union
+
+###############################################################################
+# Payload of the DLT protocol
+# It can be checked at following sections:
+# - 7.7.5 Payload
+# in AUTOSAR Specification of Diagnostic Log and Trace V1.2.0 R4.0 Rev3
+###############################################################################
+
+
+class Payload(ABC):
+    """The Payload of a DLT Message."""
+
+    def __str__(self) -> str:
+        return self._to_str()
+
+    def __eq__(self, other):
+        if isinstance(other, self.__class__):
+            return self.to_bytes(False) == other.to_bytes(False)
+        return False
+
+    @abstractmethod
+    def to_bytes(self, msb_first: Optional[bool] = None) -> bytes:
+        """Convert to data bytes.
+
+        Args:
+            msb_first (Optional[bool]): If set, the payload data is in big endian,
+                                        else in little endian.
+
+        Returns:
+            bytes: Converted data bytes
+        """
+        raise NotImplementedError
+
+    @property
+    @abstractmethod
+    def bytes_length(self) -> int:
+        """Get length of the data bytes.
+
+        Returns:
+            int: Length of the data bytes
+        """
+        raise NotImplementedError
+
+    @abstractmethod
+    def _to_str(self) -> str:
+        """Convert payload to human readable string.
+
+        Returns:
+            str: Human readable string.
+        """
+        raise NotImplementedError
+
+
+###############################################################################
+# Payload: Non-Verbose Mode of the DLT protocol
+# It can be checked at following sections:
+# - 7.7.5.1 Non-Verbose Mode
+# in AUTOSAR Specification of Diagnostic Log and Trace V1.2.0 R4.0 Rev3
+###############################################################################
+
+
+class NonVerbosePayload(Payload):
+    """The Payload of Non-Verbose Mode of a DLT Message."""
+
+    # minimum length of the bytes data
+    _MESSAGE_ID_LENGTH = 4
+
+    def __init__(
+        self, message_id: int, non_static_data: bytes, msb_first: Optional[bool] = None
+    ) -> None:
+        """Create NonVerbosePayload object.
+
+        Args:
+            message_id (int): Unique ID for a specific Dlt message
+            non_static_data (bytes): All non-static information of a Dlt message.
+            msb_first (Optional[bool]): If set, the payload data is in big endian,
+                                        else in little endian.
+        """
+        self.message_id = message_id
+        self.non_static_data = non_static_data
+        self.msb_first = msb_first
+
+    @classmethod
+    def create_from_bytes(cls, data: bytes, msb_fitst: bool) -> "NonVerbosePayload":
+        """Create NonVerbosePayload object from data bytes.
+
+        Args:
+            data (bytes): Data bytes
+            msb_first (bool): If set, the payload data is in big endian format,
+                              else in little endian format.
+
+        Raises:
+            ValueError: It can be caused by invalid data format.
+
+        Returns:
+            NonVerbosePayload: New NonVerbosePayload object
+        """
+        # validate arguments
+        data_length = len(data)
+        if data_length < cls._MESSAGE_ID_LENGTH:
+            raise ValueError(
+                f"Unexpected length of the data: {data_length} / "
+                f"Payload of Non-Verbose Mode must not be < {cls._MESSAGE_ID_LENGTH}"
+            )
+
+        # parse bytes
+        endian = ">" if msb_fitst else "<"
+        entries = struct.unpack(f"{endian}I", data[:4])
+        message_id = entries[0]
+
+        return cls(message_id, data[4:], msb_fitst)
+
+    def to_bytes(self, msb_first: Optional[bool] = None) -> bytes:
+        """Convert to data bytes.
+
+        Args:
+            msb_first (Optional[bool]): If set, the payload data is in big endian,
+                                        else in little endian.
+
+        Returns:
+            bytes: Converted data bytes
+        """
+        if msb_first is not None:
+            endian = ">" if msb_first else "<"
+        elif self.msb_first is not None:
+            endian = ">" if self.msb_first else "<"
+        else:
+            raise ValueError("Endian is not known")
+        return struct.pack(f"{endian}I", self.message_id) + self.non_static_data
+
+    @property
+    def bytes_length(self) -> int:
+        """Get length of the data bytes.
+
+        Returns:
+            int: Length of the data bytes
+        """
+        return self._MESSAGE_ID_LENGTH + len(self.non_static_data)
+
+    def _to_str(self) -> str:
+        """Convert payload to human readable string.
+
+        Returns:
+            str: Human readable string.
+        """
+        return f"[{self.message_id}] {self.non_static_data.hex()}"
+
+
+###############################################################################
+# Payload: Verbose Mode of the DLT protocol
+# It can be checked at following sections:
+# - 7.7.5.2 Verbose Mode
+# in AUTOSAR Specification of Diagnostic Log and Trace V1.2.0 R4.0 Rev3
+###############################################################################
+
+
+# Base type:
+# - Type Bool (BOOL)
+# - Type Signed (SINT)
+# - Type Unsigned (UINT)
+# - Type Float (FLOA)
+# - Type Array (ARAY)    *not supported*
+# - Type String (STRG)
+# - Type Raw (RAWD)
+# - Trace Info (TRAI)    *not supported*
+# - Type Struct (STRU)   *not supported*
+# Option type:
+# - Type Length (TYLE)   *supported with limitation*
+# - Variable Info (VARI) *not supported*
+# - Fixed Point (FIXP)   *not supported*
+# - String Coding (SCOD)
+# fmt: off
+MASK_BASE_TYPE     = 0b00000000000000000110011111110000  # noqa: E221
+MASK_TYPE_LENGTH   = 0b00000000000000000000000000001111  # noqa: E221
+MASK_VARIABLE_INFO = 0b00000000000000000000100000000000  # noqa: E221
+MASK_FIXED_POINT   = 0b00000000000000000001000000000000  # noqa: E221
+MASK_STRING_CODING = 0b00000000000000111000000000000000  # noqa: E221
+# fmt: on
+
+
+class TypeInfo(IntEnum):
+    """A definition of Type Info of the Argument of Verbose Mode Paylaod.
+
+    Note: The following format has not been supported:
+    - TYPE_LENGTH_128BIT
+    - TYPE_ARRAY
+    - VARIABLE_INFO
+    - FIXED_POINT
+    - TRACE_INFO
+    - TYPE_STRUCT
+    """
+
+    # fmt: off
+    # Type Length
+    TYPE_LENGTH_8BIT    = 0b00000000000000000000000000000001    # noqa: E221
+    TYPE_LENGTH_16BIT   = 0b00000000000000000000000000000010    # noqa: E221
+    TYPE_LENGTH_32BIT   = 0b00000000000000000000000000000011    # noqa: E221
+    TYPE_LENGTH_64BIT   = 0b00000000000000000000000000000100    # noqa: E221
+    TYPE_LENGTH_128BIT  = 0b00000000000000000000000000000101    # noqa: E221
+    # Type Bool
+    TYPE_BOOL           = 0b00000000000000000000000000010000    # noqa: E221
+    # Type Signed
+    TYPE_SIGNED         = 0b00000000000000000000000000100000    # noqa: E221
+    # Type Unsigned
+    TYPE_UNSIGNED       = 0b00000000000000000000000001000000    # noqa: E221
+    # Type Float
+    TYPE_FLOAT          = 0b00000000000000000000000010000000    # noqa: E221
+    # Type Array
+    TYPE_ARRAY          = 0b00000000000000000000000100000000    # noqa: E221
+    # Type String
+    TYPE_STRING         = 0b00000000000000000000001000000000    # noqa: E221
+    # Type Raw
+    TYPE_RAW            = 0b00000000000000000000010000000000    # noqa: E221
+    # Variable Info
+    VARIABLE_INFO       = 0b00000000000000000000100000000000    # noqa: E221
+    # Fixed Point
+    FIXED_POINT         = 0b00000000000000000001000000000000    # noqa: E221
+    # Trace Info
+    TRACE_INFO          = 0b00000000000000000010000000000000    # noqa: E221
+    # Type Struct
+    TYPE_STRUCT         = 0b00000000000000000100000000000000    # noqa: E221
+    # String Coding
+    STRING_CODING_ASCII = 0b00000000000000000000000000000000    # noqa: E221
+    STRING_CODING_UTF8  = 0b00000000000000001000000000000000    # noqa: E221
+    # fmt: on
+
+
+class Argument(ABC):
+
+    _TYPE_INFO_LENGTH = 4
+
+    def __init__(self, msb_first: Optional[bool]):
+        self.msb_first = msb_first
+
+    def __str__(self) -> str:
+        return self._to_str()
+
+    @property
+    @abstractmethod
+    def _type_info(self) -> int:
+        raise NotImplementedError
+
+    @classmethod
+    def create_from_bytes(
+        cls, data: bytes, msb_first: bool, encoding: Optional[str] = None
+    ) -> "Argument":
+        """Create Argument object from data bytes.
+
+        Raises:
+            ValueError: Unsupported TypeInfo is in the data.
+
+        Returns:
+            Argument: Argument object
+        """
+        endian = ">" if msb_first else "<"
+        type_info = struct.unpack(f"{endian}I", data[: cls._TYPE_INFO_LENGTH])[0]
+        type_info_base = type_info & MASK_BASE_TYPE
+        if type_info_base == TypeInfo.TYPE_BOOL:
+            type_info_length = type_info & MASK_TYPE_LENGTH
+            if type_info_length == TypeInfo.TYPE_LENGTH_8BIT:
+                return ArgumentBool.from_data_payload(
+                    data[cls._TYPE_INFO_LENGTH :], msb_first
+                )
+        elif type_info_base == TypeInfo.TYPE_SIGNED:
+            type_info_length = type_info & MASK_TYPE_LENGTH
+            if type_info_length == TypeInfo.TYPE_LENGTH_8BIT:
+                return ArgumentSInt8.from_data_payload(
+                    data[cls._TYPE_INFO_LENGTH :], msb_first
+                )
+            elif type_info_length == TypeInfo.TYPE_LENGTH_16BIT:
+                return ArgumentSInt16.from_data_payload(
+                    data[cls._TYPE_INFO_LENGTH :], msb_first
+                )
+            elif type_info_length == TypeInfo.TYPE_LENGTH_32BIT:
+                return ArgumentSInt32.from_data_payload(
+                    data[cls._TYPE_INFO_LENGTH :], msb_first
+                )
+            elif type_info_length == TypeInfo.TYPE_LENGTH_64BIT:
+                return ArgumentSInt64.from_data_payload(
+                    data[cls._TYPE_INFO_LENGTH :], msb_first
+                )
+        elif type_info_base == TypeInfo.TYPE_UNSIGNED:
+            type_info_length = type_info & MASK_TYPE_LENGTH
+            if type_info_length == TypeInfo.TYPE_LENGTH_8BIT:
+                return ArgumentUInt8.from_data_payload(
+                    data[cls._TYPE_INFO_LENGTH :], msb_first
+                )
+            elif type_info_length == TypeInfo.TYPE_LENGTH_16BIT:
+                return ArgumentUInt16.from_data_payload(
+                    data[cls._TYPE_INFO_LENGTH :], msb_first
+                )
+            elif type_info_length == TypeInfo.TYPE_LENGTH_32BIT:
+                return ArgumentUInt32.from_data_payload(
+                    data[cls._TYPE_INFO_LENGTH :], msb_first
+                )
+            elif type_info_length == TypeInfo.TYPE_LENGTH_64BIT:
+                return ArgumentUInt64.from_data_payload(
+                    data[cls._TYPE_INFO_LENGTH :], msb_first
+                )
+        elif type_info_base == TypeInfo.TYPE_FLOAT:
+            type_info_length = type_info & MASK_TYPE_LENGTH
+            if type_info_length == TypeInfo.TYPE_LENGTH_32BIT:
+                return ArgumentFloat32.from_data_payload(
+                    data[cls._TYPE_INFO_LENGTH :], msb_first
+                )
+            elif type_info_length == TypeInfo.TYPE_LENGTH_64BIT:
+                return ArgumentFloat64.from_data_payload(
+                    data[cls._TYPE_INFO_LENGTH :], msb_first
+                )
+        elif type_info_base == TypeInfo.TYPE_STRING:
+            type_info_string_coding = type_info & MASK_STRING_CODING
+            if type_info_string_coding == TypeInfo.STRING_CODING_ASCII:
+                return ArgumentString.from_data_payload(
+                    data[cls._TYPE_INFO_LENGTH :], False, msb_first, encoding
+                )
+            elif type_info_string_coding == TypeInfo.STRING_CODING_UTF8:
+                return ArgumentString.from_data_payload(
+                    data[cls._TYPE_INFO_LENGTH :], True, msb_first
+                )
+        elif type_info_base == TypeInfo.TYPE_RAW:
+            return ArgumentRaw.from_data_payload(
+                data[cls._TYPE_INFO_LENGTH :], msb_first
+            )
+
+        raise ValueError(f"Unsupported TypeInfo: {bin(type_info)}")
+
+    @classmethod
+    @abstractmethod
+    def from_data_payload(cls, data_payload: bytes, msb_first: bool) -> "Argument":
+        """Create Argument object from data payload bytes.
+
+        Args:
+            data_payload (bytes): Data payload bytes (without type info)
+            msb_first (bool): If set, the payload data is in big endian format,
+                              else in little endian format.
+
+        Raises:
+            ValueError: It can be caused by invalid data format.
+
+        Returns:
+            Argument: New Argument object
+        """
+        raise NotImplementedError
+
+    def to_bytes(self, msb_first: Optional[bool] = None) -> bytes:
+        """Convert to data bytes.
+
+        Args:
+            msb_first (Optional[bool]): If set, the payload data is in big endian,
+                                        else in little endian.
+
+        Returns:
+            bytes: Converted data bytes
+        """
+        if msb_first is not None:
+            endian = ">" if msb_first else "<"
+        elif self.msb_first is not None:
+            endian = ">" if self.msb_first else "<"
+        else:
+            raise ValueError("Endian is not known")
+        return struct.pack(f"{endian}I", self._type_info) + self.data_payload_to_bytes(
+            msb_first
+        )
+
+    @property
+    def bytes_length(self) -> int:
+        """Get length of the data bytes (including type info).
+
+        Returns:
+            int: Length of the data bytes
+        """
+        return self._TYPE_INFO_LENGTH + self.data_payload_length
+
+    @abstractmethod
+    def _to_str(self) -> str:
+        """Convert payload to human readable string.
+
+        Returns:
+            str: Human readable string.
+        """
+        raise NotImplementedError
+
+    @property
+    @abstractmethod
+    def data_payload_length(self) -> int:
+        """Get length of the data payload.
+
+        Returns:
+            int: Length of the data payload
+        """
+        raise NotImplementedError
+
+    @abstractmethod
+    def data_payload_to_bytes(self, msb_first: Optional[bool] = None) -> bytes:
+        """Convert data payload to bytes.
+
+        Returns:
+            bytes: Convert data payload
+        """
+        raise NotImplementedError
+
+
+class ArgumentNumBase(Argument):
+    """It is a class for number base argument.
+
+    It has a data field for value.
+    A length of the data field is changed by type info.
+
+    """
+
+    def __init__(
+        self,
+        data: Union[bool, int, float],
+        msb_first: Optional[bool] = None,
+    ):
+        super().__init__(msb_first)
+        self.data = data
+
+    @staticmethod
+    @abstractmethod
+    def _struct_format() -> str:
+        """Get format string for struct.pack() / struct.unpack().
+
+        Returns:
+            str: Format string for struct.pack() / struct.unpack().
+
+        """
+        raise NotImplementedError
+
+    def _to_str(self) -> str:
+        return str(self.data)
+
+    @staticmethod
+    @abstractmethod
+    def _data_payload_length() -> int:
+        raise NotImplementedError
+
+    @classmethod
+    def from_data_payload(cls, data_payload: bytes, msb_first: bool) -> "Argument":
+        endian = ">" if msb_first else "<"
+        return cls(
+            struct.unpack(
+                f"{endian}{cls._struct_format()}",
+                data_payload[: cls._data_payload_length()],
+            )[0],
+            msb_first,
+        )
+
+    def data_payload_to_bytes(self, msb_first: Optional[bool] = None) -> bytes:
+        if msb_first is not None:
+            endian = ">" if msb_first else "<"
+        elif self.msb_first is not None:
+            endian = ">" if self.msb_first else "<"
+        else:
+            raise ValueError("Endian is not known")
+        return struct.pack(f"{endian}{self._struct_format()}", self.data)
+
+
+class ArgumentBool(ArgumentNumBase):
+    @property
+    def _type_info(self) -> int:
+        return TypeInfo.TYPE_BOOL | TypeInfo.TYPE_LENGTH_8BIT
+
+    @staticmethod
+    def _struct_format() -> str:
+        return "?"
+
+    @staticmethod
+    def _data_payload_length() -> int:
+        return 1
+
+    @property
+    def data_payload_length(self) -> int:
+        return self._data_payload_length()
+
+
+class ArgumentUInt8(ArgumentNumBase):
+    @property
+    def _type_info(self) -> int:
+        return TypeInfo.TYPE_UNSIGNED | TypeInfo.TYPE_LENGTH_8BIT
+
+    @staticmethod
+    def _struct_format() -> str:
+        return "B"
+
+    @staticmethod
+    def _data_payload_length() -> int:
+        return 1
+
+    @property
+    def data_payload_length(self) -> int:
+        return self._data_payload_length()
+
+
+class ArgumentUInt16(ArgumentNumBase):
+    @property
+    def _type_info(self) -> int:
+        return TypeInfo.TYPE_UNSIGNED | TypeInfo.TYPE_LENGTH_16BIT
+
+    @staticmethod
+    def _struct_format() -> str:
+        return "H"
+
+    @staticmethod
+    def _data_payload_length() -> int:
+        return 2
+
+    @property
+    def data_payload_length(self) -> int:
+        return self._data_payload_length()
+
+
+class ArgumentUInt32(ArgumentNumBase):
+    @property
+    def _type_info(self) -> int:
+        return TypeInfo.TYPE_UNSIGNED | TypeInfo.TYPE_LENGTH_32BIT
+
+    @staticmethod
+    def _struct_format() -> str:
+        return "I"
+
+    @staticmethod
+    def _data_payload_length() -> int:
+        return 4
+
+    @property
+    def data_payload_length(self) -> int:
+        return self._data_payload_length()
+
+
+class ArgumentUInt64(ArgumentNumBase):
+    @property
+    def _type_info(self) -> int:
+        return TypeInfo.TYPE_UNSIGNED | TypeInfo.TYPE_LENGTH_64BIT
+
+    @staticmethod
+    def _struct_format() -> str:
+        return "Q"
+
+    @staticmethod
+    def _data_payload_length() -> int:
+        return 8
+
+    @property
+    def data_payload_length(self) -> int:
+        return self._data_payload_length()
+
+
+class ArgumentSInt8(ArgumentNumBase):
+    @property
+    def _type_info(self) -> int:
+        return TypeInfo.TYPE_SIGNED | TypeInfo.TYPE_LENGTH_8BIT
+
+    @staticmethod
+    def _struct_format() -> str:
+        return "b"
+
+    @staticmethod
+    def _data_payload_length() -> int:
+        return 1
+
+    @property
+    def data_payload_length(self) -> int:
+        return self._data_payload_length()
+
+
+class ArgumentSInt16(ArgumentNumBase):
+    @property
+    def _type_info(self) -> int:
+        return TypeInfo.TYPE_SIGNED | TypeInfo.TYPE_LENGTH_16BIT
+
+    @staticmethod
+    def _struct_format() -> str:
+        return "h"
+
+    @staticmethod
+    def _data_payload_length() -> int:
+        return 2
+
+    @property
+    def data_payload_length(self) -> int:
+        return self._data_payload_length()
+
+
+class ArgumentSInt32(ArgumentNumBase):
+    @property
+    def _type_info(self) -> int:
+        return TypeInfo.TYPE_SIGNED | TypeInfo.TYPE_LENGTH_32BIT
+
+    @staticmethod
+    def _struct_format() -> str:
+        return "i"
+
+    @staticmethod
+    def _data_payload_length() -> int:
+        return 4
+
+    @property
+    def data_payload_length(self) -> int:
+        return self._data_payload_length()
+
+
+class ArgumentSInt64(ArgumentNumBase):
+    @property
+    def _type_info(self) -> int:
+        return TypeInfo.TYPE_SIGNED | TypeInfo.TYPE_LENGTH_64BIT
+
+    @staticmethod
+    def _struct_format() -> str:
+        return "q"
+
+    @staticmethod
+    def _data_payload_length() -> int:
+        return 8
+
+    @property
+    def data_payload_length(self) -> int:
+        return self._data_payload_length()
+
+
+class ArgumentFloat32(ArgumentNumBase):
+    @property
+    def _type_info(self) -> int:
+        return TypeInfo.TYPE_FLOAT | TypeInfo.TYPE_LENGTH_32BIT
+
+    @staticmethod
+    def _struct_format() -> str:
+        return "f"
+
+    @staticmethod
+    def _data_payload_length() -> int:
+        return 4
+
+    @property
+    def data_payload_length(self) -> int:
+        return self._data_payload_length()
+
+
+class ArgumentFloat64(ArgumentNumBase):
+    @property
+    def _type_info(self) -> int:
+        return TypeInfo.TYPE_FLOAT | TypeInfo.TYPE_LENGTH_64BIT
+
+    @staticmethod
+    def _struct_format() -> str:
+        return "d"
+
+    @staticmethod
+    def _data_payload_length() -> int:
+        return 8
+
+    @property
+    def data_payload_length(self) -> int:
+        return self._data_payload_length()
+
+
+class ArgumentByteBase(Argument):
+    """It is a class for byte-base argument.
+
+    It has a length field as 4 byte and data field for value.
+    """
+
+    LENGTH_SIZE = 2
+
+    @property
+    def data_payload_length(self) -> int:
+        return self.LENGTH_SIZE + self.data_length
+
+    @property
+    @abstractmethod
+    def data_length(self) -> int:
+        raise NotImplementedError
+
+    def data_payload_to_bytes(self, msb_first: Optional[bool] = None) -> bytes:
+        if msb_first is not None:
+            endian = ">" if msb_first else "<"
+        elif self.msb_first is not None:
+            endian = ">" if self.msb_first else "<"
+        else:
+            raise ValueError("Endian is not known")
+        return struct.pack(f"{endian}H", self.data_length) + self.data_to_bytes()
+
+    @abstractmethod
+    def data_to_bytes(self) -> bytes:
+        raise NotImplementedError
+
+
+class ArgumentString(ArgumentByteBase):
+    def __init__(
+        self,
+        data: str,
+        is_utf8: bool = False,
+        msb_first: Optional[bool] = None,
+        encoding: Optional[str] = None,
+    ):
+        """Create argument of Type String.
+
+        Args:
+            data (str): A data payload of string.
+            is_utf8 (bool, optional): Encoding of the string is UTF-8 if True, or ASCII.
+                                      Defaults to True (UTF-8).
+            msb_first (Optional[bool], optional): [description]. Defaults to None.
+            encoding: custom 8-bit encoding that will be used for serialization
+                      Has no effect if is_utf8 is set to True
+        """
+        super().__init__(msb_first)
+        self.data = data
+        self.is_utf8 = is_utf8
+        self._encoding = self._encoding_format(is_utf8, encoding)
+
+    def _to_str(self) -> str:
+        return self.data
+
+    @property
+    def _type_info(self) -> int:
+        type_info = TypeInfo.TYPE_STRING
+        if self.is_utf8:
+            type_info |= TypeInfo.STRING_CODING_UTF8
+        return type_info
+
+    @classmethod
+    def from_data_payload(
+        cls,
+        data_payload: bytes,
+        is_utf8: bool,
+        msb_first: bool,
+        encoding: Optional[str] = None,
+    ) -> "Argument":
+        endian = ">" if msb_first else "<"
+        length = struct.unpack(f"{endian}H", data_payload[: cls.LENGTH_SIZE])[0]
+        return cls(
+            data_payload[cls.LENGTH_SIZE : cls.LENGTH_SIZE + length - 1].decode(
+                cls._encoding_format(is_utf8, encoding), "replace"
+            ),
+            is_utf8,
+            msb_first,
+        )
+
+    @property
+    def data_length(self) -> int:
+        return len(self.data.encode(self._encoding, "replace")) + 1
+
+    def data_to_bytes(self) -> bytes:
+        return self.data.encode(self._encoding, "replace") + b"\x00"
+
+    @staticmethod
+    def _encoding_format(is_utf8: bool, encoding: str) -> str:
+        if encoding is None:
+            encoding = "ascii"
+        return "utf-8" if is_utf8 else encoding
+
+
+class ArgumentRaw(ArgumentByteBase):
+    def __init__(
+        self,
+        data: bytes,
+        msb_first: Optional[bool] = None,
+    ):
+        super().__init__(msb_first)
+        self.data = data
+
+    def _to_str(self) -> str:
+        return self.data.hex()
+
+    @property
+    def _type_info(self) -> int:
+        return TypeInfo.TYPE_RAW
+
+    @classmethod
+    def from_data_payload(cls, data_payload: bytes, msb_first: bool) -> "Argument":
+        endian = ">" if msb_first else "<"
+        length = struct.unpack(f"{endian}H", data_payload[: cls.LENGTH_SIZE])[0]
+        return cls(data_payload[cls.LENGTH_SIZE : cls.LENGTH_SIZE + length], msb_first)
+
+    @property
+    def data_length(self) -> int:
+        return len(self.data)
+
+    def data_to_bytes(self) -> bytes:
+        return self.data
+
+
+class VerbosePayload(Payload):
+    """The Payload of Verbose Mode of a DLT Message."""
+
+    def __init__(self, arguments: List[Argument]) -> None:
+        """Create VerbosePayload object.
+
+        Args:
+            arguments (List[Argument]): A list of argument
+        """
+        self.arguments = arguments
+
+    @classmethod
+    def create_from_bytes(
+        cls,
+        data: bytes,
+        msb_first: bool,
+        number_of_arguments: int,
+        encoding: Optional[str] = None,
+    ) -> "VerbosePayload":
+        """Create VerbosePayload object from data bytes.
+
+        Args:
+            data (bytes): Data bytes
+            msb_first (bool): If set, the payload data is in big endian format,
+                              else in little endian format.
+            number_of_arguments: number of arguments within this payload data
+            encoding: optional non-standard 8-bit string encoding
+
+        Raises:
+            ValueError: It can be caused by invalid data format.
+
+        Returns:
+            VerbosePayload: New VerbosePayload object
+        """
+        arguments = []
+        offset = 0
+        for _ in range(number_of_arguments):
+            arg = Argument.create_from_bytes(data[offset:], msb_first, encoding)
+            arguments.append(arg)
+            offset += arg.bytes_length
+        return cls(arguments)
+
+    def to_bytes(self, msb_first: Optional[bool] = None) -> bytes:
+        """Convert to data bytes.
+
+        Args:
+            msb_first (Optional[bool]): If set, the payload data is in big endian,
+                                        else in little endian.
+
+        Returns:
+            bytes: Converted data bytes
+        """
+        data = b""
+        for arg in self.arguments:
+            data += arg.to_bytes(msb_first)
+        return data
+
+    @property
+    def bytes_length(self) -> int:
+        """Get length of the data bytes.
+
+        Returns:
+            int: Length of the data bytes
+        """
+        length = 0
+        for arg in self.arguments:
+            length += arg.bytes_length
+        return length
+
+    def _to_str(self) -> str:
+        """Convert payload to human readable string.
+
+        Returns:
+            str: Human readable string.
+        """
+        return " ".join([str(arg) for arg in self.arguments])